--- conflicted
+++ resolved
@@ -66,23 +66,7 @@
 		}
 	}
 
-<<<<<<< HEAD
 	// initialize destinations first, so that their connections may be used as backends by the source
-=======
-	specBytes, err := json.Marshal(sourceSpec.Spec)
-	if err != nil {
-		return err
-	}
-	specBytesExpanded, err := specs.ReplaceVariables(string(specBytes), variables)
-	if err != nil {
-		return err
-	}
-	if _, err := sourcePbClient.Init(ctx, &plugin.Init_Request{
-		Spec: []byte(specBytesExpanded),
-	}); err != nil {
-		return err
-	}
->>>>>>> dd3f407a
 	for i := range destinationsClients {
 		destSpec := destinationSpecs[i]
 		destSpecBytes, err := json.Marshal(destSpec.Spec)
@@ -95,26 +79,19 @@
 			return err
 		}
 	}
-	// replace @destination.connection with the actual GRPC connection string from the client
+
+	// replace @@plugins.name.connection with the actual GRPC connection string from the client
 	// NOTE: if this becomes a stable feature, it can move out of sync_v3 and into sync.go
-	replacementValues := make([]specs.ReplacementValue, len(destinationSpecs))
-	for i := range destinationSpecs {
-		replacementValues[i] = specs.ReplacementValue{
-			PluginName: destinationSpecs[i].Name,
-			Connection: destinationsClients[i].Conn.Target(),
-		}
-	}
-	err := specs.ReplacePlaceholders(sourceSpec.Spec, replacementValues)
-	if err != nil {
-		return err
-	}
-
 	specBytes, err := json.Marshal(sourceSpec.Spec)
 	if err != nil {
 		return err
 	}
+	specBytesExpanded, err := specs.ReplaceVariables(string(specBytes), variables)
+	if err != nil {
+		return err
+	}
 	if _, err := sourcePbClient.Init(ctx, &plugin.Init_Request{
-		Spec: specBytes,
+		Spec: []byte(specBytesExpanded),
 	}); err != nil {
 		return err
 	}
