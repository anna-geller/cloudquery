package cmd

import (
	"context"
	"encoding/json"
	"errors"
	"fmt"
	"io"
	"sync/atomic"
	"time"

	"github.com/apache/arrow/go/v13/arrow"
	"github.com/cloudquery/cloudquery/cli/internal/specs/v0"
	"github.com/cloudquery/cloudquery/cli/internal/transformer"
	"github.com/cloudquery/plugin-pb-go/managedplugin"
	"github.com/cloudquery/plugin-pb-go/metrics"
	"github.com/cloudquery/plugin-pb-go/pb/plugin/v3"
	"github.com/rs/zerolog/log"
	"github.com/schollz/progressbar/v3"
	"google.golang.org/protobuf/types/known/timestamppb"
)

// nolint:dupl
func syncConnectionV3(ctx context.Context, sourceClient *managedplugin.Client, destinationsClients managedplugin.Clients, sourceSpec specs.Source, destinationSpecs []specs.Destination, uid string, _ bool) error {
	var mt metrics.Metrics
	var exitReason = ExitReasonStopped
	tables := make(map[string]bool, 0)
	defer func() {
		if analyticsClient != nil {
			log.Info().Msg("Sending sync summary to " + analyticsClient.Host())
			if err := analyticsClient.SendSyncMetrics(context.Background(), sourceSpec, destinationSpecs, uid, &mt, exitReason); err != nil {
				log.Warn().Err(err).Msg("Failed to send sync summary")
			}
		}
	}()
	syncTime := time.Now().UTC()
	sourceName := sourceSpec.Name
	destinationStrings := make([]string, len(destinationsClients))
	for i := range destinationsClients {
		destinationStrings[i] = destinationSpecs[i].VersionString()
	}
	log.Info().Str("source", sourceSpec.VersionString()).Strs("destinations", destinationStrings).Time("sync_time", syncTime).Msg("Start sync")
	defer log.Info().Str("source", sourceSpec.VersionString()).Strs("destinations", destinationStrings).Time("sync_time", syncTime).Msg("End sync")

	variables := specs.Variables{
		Plugins: make(map[string]specs.PluginVariables),
	}
	sourcePbClient := plugin.NewPluginClient(sourceClient.Conn)
	destinationsPbClients := make([]plugin.PluginClient, len(destinationsClients))
	destinationTransformers := make([]*transformer.RecordTransformer, len(destinationsClients))
	for i := range destinationsClients {
		destinationsPbClients[i] = plugin.NewPluginClient(destinationsClients[i].Conn)
		opts := []transformer.RecordTransformerOption{
			transformer.WithSourceNameColumn(sourceName),
			transformer.WithSyncTimeColumn(syncTime),
		}
		if destinationSpecs[i].WriteMode == specs.WriteModeAppend {
			opts = append(opts, transformer.WithRemovePKs())
		} else if destinationSpecs[i].PKMode == specs.PKModeCQID {
			opts = append(opts, transformer.WithRemovePKs())
			opts = append(opts, transformer.WithCQIDPrimaryKey())
		}
		destinationTransformers[i] = transformer.NewRecordTransformer(opts...)
		variables.Plugins[destinationSpecs[i].Name] = specs.PluginVariables{
			Connection: destinationsClients[i].Conn.Target(),
		}
	}

	// initialize destinations first, so that their connections may be used as backends by the source
	for i := range destinationsClients {
		destSpec := destinationSpecs[i]
		destSpecBytes, err := json.Marshal(destSpec.Spec)
		if err != nil {
			return err
		}
		if _, err := destinationsPbClients[i].Init(ctx, &plugin.Init_Request{
			Spec: destSpecBytes,
		}); err != nil {
			return err
		}
	}

	// replace @@plugins.name.connection with the actual GRPC connection string from the client
	// NOTE: if this becomes a stable feature, it can move out of sync_v3 and into sync.go
	specBytes, err := json.Marshal(sourceSpec.Spec)
	if err != nil {
		return err
	}
	specBytesExpanded, err := specs.ReplaceVariables(string(specBytes), variables)
	if err != nil {
		return err
	}
	if _, err := sourcePbClient.Init(ctx, &plugin.Init_Request{
		Spec: []byte(specBytesExpanded),
	}); err != nil {
		return err
	}

	writeClients := make([]plugin.Plugin_WriteClient, len(destinationsPbClients))
	for i := range destinationsPbClients {
		writeClients[i], err = destinationsPbClients[i].Write(ctx)
		if err != nil {
			return err
		}
	}

	log.Info().Str("source", sourceSpec.VersionString()).Strs("destinations", destinationStrings).Msg("Start fetching resources")
	fmt.Printf("Starting sync for: %s -> %s\n", sourceSpec.VersionString(), destinationStrings)

<<<<<<< HEAD
	syncClient, err := sourcePbClient.Sync(ctx, &plugin.Sync_Request{
=======
	syncReq := &plugin.Sync_Request{
>>>>>>> 0fa8135a
		Tables:              sourceSpec.Tables,
		SkipTables:          sourceSpec.SkipTables,
		SkipDependentTables: sourceSpec.SkipDependentTables,
		DeterministicCqId:   sourceSpec.DeterministicCQID,
<<<<<<< HEAD
	})
=======
	}
	if sourceSpec.BackendOptions != nil {
		syncReq.Backend = &plugin.Sync_BackendOptions{
			TableName:  sourceSpec.BackendOptions.TableName,
			Connection: sourceSpec.BackendOptions.Connection,
		}
	}
	syncClient, err := sourcePbClient.Sync(ctx, syncReq)
>>>>>>> 0fa8135a
	if err != nil {
		return err
	}

	bar := progressbar.NewOptions(-1,
		progressbar.OptionSetDescription("Syncing resources..."),
		progressbar.OptionSetItsString("resources"),
		progressbar.OptionShowIts(),
		progressbar.OptionSetElapsedTime(true),
		progressbar.OptionShowCount(),
		progressbar.OptionClearOnFinish(),
	)

	// Add a ticker to update the progress bar every 100ms
	t := time.NewTicker(100 * time.Millisecond)
	newResources := int64(0)
	defer t.Stop()
	go func() {
		for {
			select {
			case <-ctx.Done():
				change := atomic.SwapInt64(&newResources, 0)
				_ = bar.Add(int(change))
				return
			case <-t.C:
				change := atomic.SwapInt64(&newResources, 0)
				_ = bar.Add(int(change))
			}
		}
	}()

	// Read from the sync stream and write to all destinations.
	totalResources := 0
	for {
		r, err := syncClient.Recv()
		if err != nil {
			if errors.Is(err, io.EOF) {
				break
			}
			return fmt.Errorf("unexpected error from sync client receive: %w", err)
		}
		syncResponseMsg := r.GetMessage()
		switch m := syncResponseMsg.(type) {
		case *plugin.Sync_Response_Insert:
			record, err := plugin.NewRecordFromBytes(m.Insert.Record)
			if err != nil {
				return fmt.Errorf("failed to get record from bytes: %w", err)
			}

			atomic.AddInt64(&newResources, record.NumRows())
			totalResources += int(record.NumRows())
			for i := range destinationsPbClients {
				transformedRecord := destinationTransformers[i].Transform(record)
				transformedRecordBytes, err := plugin.RecordToBytes(transformedRecord)
				if err != nil {
					return fmt.Errorf("failed to transform record bytes: %w", err)
				}
				wr := &plugin.Write_Request{}
				wr.Message = &plugin.Write_Request_Insert{
					Insert: &plugin.Write_MessageInsert{
						Record: transformedRecordBytes,
					},
				}
				if err := writeClients[i].Send(wr); err != nil {
					return fmt.Errorf("failed to send write request (insert): %w", err)
				}
			}
		case *plugin.Sync_Response_MigrateTable:
			sc, err := plugin.NewSchemaFromBytes(m.MigrateTable.Table)
			if err != nil {
				return err
			}
			tableName := tableNameFromSchema(sc)
			tables[tableName] = true
			for i := range destinationsPbClients {
				transformedSchema := destinationTransformers[i].TransformSchema(sc)
				transformedSchemaBytes, err := plugin.SchemaToBytes(transformedSchema)
				if err != nil {
					return err
				}
				wr := &plugin.Write_Request{}
				wr.Message = &plugin.Write_Request_MigrateTable{
					MigrateTable: &plugin.Write_MessageMigrateTable{
						MigrateForce: destinationSpecs[i].MigrateMode == specs.MigrateModeForced,
						Table:        transformedSchemaBytes,
					},
				}
				if err := writeClients[i].Send(wr); err != nil {
					return fmt.Errorf("failed to send write request (migrate): %w", err)
				}
			}
		default:
			return fmt.Errorf("unknown message type: %T", m)
		}
	}
	err = syncClient.CloseSend()
	if err != nil {
		return err
	}

	for i := range destinationsClients {
		if destinationSpecs[i].WriteMode == specs.WriteModeOverwriteDeleteStale {
			if err := deleteStale(writeClients[i], tables, sourceName, syncTime); err != nil {
				return err
			}
		}
		if _, err := writeClients[i].CloseAndRecv(); err != nil {
			return err
		}
		if _, err := destinationsPbClients[i].Close(ctx, &plugin.Close_Request{}); err != nil {
			return err
		}
	}

	totals := sourceClient.Metrics()
	for i := range destinationsClients {
		m := destinationsClients[i].Metrics()
		totals.Warnings += m.Warnings
		totals.Errors += m.Errors
	}

	err = bar.Finish()
	if err != nil {
		log.Warn().Err(err).Msg("Failed to finish progress bar")
	}
	syncTimeTook := time.Since(syncTime)
	exitReason = ExitReasonCompleted

	msg := "Sync completed successfully"
	if totals.Errors > 0 {
		msg = "Sync completed with errors, see logs for details"
	}
	fmt.Printf("%s. Resources: %d, Errors: %d, Warnings: %d, Time: %s\n", msg, totalResources, totals.Errors, totals.Warnings, syncTimeTook.Truncate(time.Second).String())
	return nil
}

func tableNameFromSchema(sc *arrow.Schema) string {
	tableName, _ := sc.Metadata().GetValue("cq:table_name")
	return tableName
}

func deleteStale(client plugin.Plugin_WriteClient, tables map[string]bool, sourceName string, syncTime time.Time) error {
	for tableName := range tables {
		if err := client.Send(&plugin.Write_Request{
			Message: &plugin.Write_Request_Delete{
				Delete: &plugin.Write_MessageDeleteStale{
					SourceName: sourceName,
					SyncTime:   timestamppb.New(syncTime),
					TableName:  tableName,
				},
			},
		}); err != nil {
			return err
		}
	}

	return nil
}<|MERGE_RESOLUTION|>--- conflicted
+++ resolved
@@ -107,18 +107,11 @@
 	log.Info().Str("source", sourceSpec.VersionString()).Strs("destinations", destinationStrings).Msg("Start fetching resources")
 	fmt.Printf("Starting sync for: %s -> %s\n", sourceSpec.VersionString(), destinationStrings)
 
-<<<<<<< HEAD
-	syncClient, err := sourcePbClient.Sync(ctx, &plugin.Sync_Request{
-=======
 	syncReq := &plugin.Sync_Request{
->>>>>>> 0fa8135a
 		Tables:              sourceSpec.Tables,
 		SkipTables:          sourceSpec.SkipTables,
 		SkipDependentTables: sourceSpec.SkipDependentTables,
 		DeterministicCqId:   sourceSpec.DeterministicCQID,
-<<<<<<< HEAD
-	})
-=======
 	}
 	if sourceSpec.BackendOptions != nil {
 		syncReq.Backend = &plugin.Sync_BackendOptions{
@@ -127,7 +120,6 @@
 		}
 	}
 	syncClient, err := sourcePbClient.Sync(ctx, syncReq)
->>>>>>> 0fa8135a
 	if err != nil {
 		return err
 	}
